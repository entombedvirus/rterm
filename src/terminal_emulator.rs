--- conflicted
+++ resolved
@@ -906,312 +906,6 @@
                 });
         });
     }
-<<<<<<< HEAD
-=======
-}
-
-#[derive(Debug)]
-struct AnsiGrid {
-    num_rows: usize,
-    num_cols: usize,
-    max_rows_scrollback: usize,
-    cells: Vec<char>,
-    text_format: Vec<SgrState>,
-
-    cursor_state: CursorState,
-    saved_cursor_state: Option<CursorState>,
-}
-
-#[derive(Debug, Default, Copy, Clone)]
-struct CursorState {
-    position: (usize, usize), // in the range (0..num_rows, 0..num_cols)
-    sgr_state: SgrState,
-    pending_wrap: bool,
-}
-
-impl CursorState {}
-
-impl AnsiGrid {
-    const FILL_CHAR: char = '-';
-
-    fn new(num_rows: usize, num_cols: usize, max_rows_scrollback: usize) -> Self {
-        // scrollback has to be at least num_rows
-        let max_rows_scrollback = max_rows_scrollback.max(num_rows);
-        let cursor_state = CursorState::default();
-        Self {
-            num_rows,
-            num_cols,
-            max_rows_scrollback,
-            cells: vec![Self::FILL_CHAR; num_rows * num_cols],
-            text_format: vec![SgrState::default(); num_rows * num_cols],
-            cursor_state,
-            saved_cursor_state: None,
-        }
-    }
-
-    fn resize(&mut self, new_num_rows: usize, new_num_cols: usize) -> bool {
-        if self.num_rows == new_num_rows && self.num_cols == new_num_cols {
-            return false;
-        }
-        log::info!(
-            "resize: {} x {} -> {new_num_rows} x {new_num_cols}",
-            self.num_rows,
-            self.num_cols
-        );
-        let new_len = (self.first_visible_line_no() + new_num_rows) * new_num_cols;
-        let mut new_cells = vec![Self::FILL_CHAR; new_len];
-        let mut new_format = vec![SgrState::default(); new_len];
-        let line_len = self.num_cols.min(new_num_cols);
-        for (line_no, (old_cells, old_formats)) in self
-            .cells
-            .chunks_exact(self.num_cols)
-            .zip(self.text_format.chunks_exact(self.num_cols))
-            .enumerate()
-        {
-            let new_line_start = line_no * new_num_cols;
-            let copy_range = new_line_start..new_line_start + line_len;
-            if let Some(dst) = new_cells.get_mut(copy_range.clone()) {
-                dst.copy_from_slice(&old_cells[..line_len]);
-            }
-            if let Some(dst) = new_format.get_mut(copy_range) {
-                dst.copy_from_slice(&old_formats[..line_len]);
-            }
-        }
-        self.cells = new_cells;
-        self.text_format = new_format;
-        self.num_rows = new_num_rows;
-        self.num_cols = new_num_cols;
-        true
-    }
-
-    fn update(&mut self, token: &ansi::AnsiToken) {
-        use ansi::AnsiToken::*;
-        use ansi::AsciiControl;
-        use ansi::CursorControl;
-        use ansi::EraseControl;
-
-        match token {
-            ResetToInitialState => {
-                self.clear_including_scrollback();
-            }
-            Text(txt) => {
-                for ch in txt.chars() {
-                    // before inserting txt, check if a wrap is pending
-                    if self.cursor_state.pending_wrap {
-                        // moving will clear the pending wrap flag
-                        self.move_cursor_relative(0, 1);
-                    }
-                    self.update_cursor_cell(ch);
-                    // if the current position is the last column of any row,  flip the
-                    // pending_wrap flag to true so that that wrap can be delayed. This allows
-                    // printing on the very last line of the buffer to the last cell w/o triggering
-                    // scrolling.
-                    let (_, col) = self.cursor_state.position;
-                    if col + 1 == self.num_cols {
-                        self.cursor_state.pending_wrap = true;
-                    } else {
-                        self.move_cursor_relative(0, 1);
-                    }
-                }
-            }
-            AsciiControl(AsciiControl::Backspace) => {
-                self.move_cursor_relative(0, -1);
-            }
-            AsciiControl(AsciiControl::Tab) => {
-                self.move_cursor_relative(0, 4);
-            }
-            AsciiControl(AsciiControl::LineFeed) => {
-                self.move_cursor_relative(1, 0);
-            }
-            AsciiControl(AsciiControl::CarriageReturn) => {
-                self.move_cursor(self.cursor_state.position.0, 0);
-            }
-            CursorControl(CursorControl::MoveUp { lines }) => {
-                self.move_cursor_relative((*lines).try_into().unwrap_or(0_isize).neg(), 0);
-            }
-            CursorControl(CursorControl::MoveDown { lines }) => {
-                self.move_cursor_relative((*lines).try_into().unwrap_or(0_isize), 0);
-            }
-            CursorControl(CursorControl::MoveLeft { cols }) => {
-                self.move_cursor_relative(0, (*cols).try_into().unwrap_or(0_isize).neg());
-            }
-            CursorControl(CursorControl::MoveRight { cols }) => {
-                self.move_cursor_relative(0, (*cols).try_into().unwrap_or(0_isize));
-            }
-            CursorControl(CursorControl::MoveTo { line, col }) => {
-                self.move_cursor(line.saturating_sub(1), col.saturating_sub(1));
-            }
-            CursorControl(CursorControl::ScrollUpFromHome) => {
-                let (cursor_row, _) = self.cursor_state.position;
-                if cursor_row > 0 {
-                    // no need to scroll
-                    self.move_cursor_relative(-1, 0);
-                } else {
-                    let home_row_start = self.cursor_position_to_buf_pos(&(0, 0));
-                    let next_row_start = home_row_start + self.num_cols;
-                    let last_row_start = self.cells.len() - self.num_cols;
-                    self.cells
-                        .copy_within(home_row_start..last_row_start, next_row_start);
-                    self.text_format
-                        .copy_within(home_row_start..last_row_start, next_row_start);
-                    // clear the new row created on top
-                    self.cells[home_row_start..next_row_start].fill(Self::FILL_CHAR);
-                    self.text_format[home_row_start..next_row_start].fill(SgrState::default());
-                }
-            }
-            CursorControl(CursorControl::SavePositionDEC) => {
-                self.save_cursor_state();
-            }
-            CursorControl(CursorControl::RestorePositionDEC) => {
-                self.restore_cursor_state();
-            }
-            EraseControl(EraseControl::Screen) => {
-                self.clear_screen();
-            }
-            EraseControl(EraseControl::ScreenAndScrollback) => {
-                self.clear_including_scrollback();
-            }
-            EraseControl(EraseControl::FromCursorToEndOfScreen) => {
-                let cur_idx = self.cursor_position_to_buf_pos(&self.cursor_state.position);
-                let visible_end =
-                    self.cursor_position_to_buf_pos(&(self.num_rows - 1, self.num_cols - 1));
-                self.cells[cur_idx..visible_end].fill(Self::FILL_CHAR);
-                self.text_format[cur_idx..visible_end].fill(SgrState::default());
-            }
-            EraseControl(EraseControl::FromCursorToEndOfLine) => {
-                let cur_idx = self.cursor_position_to_buf_pos(&self.cursor_state.position);
-                let line_end_idx =
-                    self.cursor_position_to_buf_pos(&(self.cursor_state.position.0 + 1, 0));
-                self.cells[cur_idx..line_end_idx].fill(Self::FILL_CHAR);
-                self.text_format[cur_idx..line_end_idx].fill(SgrState::default());
-            }
-            SGR(params) => {
-                for sgr in params {
-                    match sgr {
-                        SgrControl::Bold => {
-                            self.cursor_state.sgr_state.bold = true;
-                        }
-                        SgrControl::EnterItalicsMode => {
-                            self.cursor_state.sgr_state.italic = true;
-                        }
-                        SgrControl::ExitItalicsMode => {
-                            self.cursor_state.sgr_state.italic = false;
-                        }
-                        SgrControl::ForgroundColor(color) => {
-                            self.cursor_state.sgr_state.fg_color = *color;
-                        }
-                        SgrControl::BackgroundColor(color) => {
-                            self.cursor_state.sgr_state.bg_color = *color;
-                        }
-                        SgrControl::Reset => {
-                            self.cursor_state.sgr_state = SgrState::default();
-                        }
-                        SgrControl::ResetFgColor => {
-                            self.cursor_state.sgr_state.fg_color = ansi::Color::DefaultFg;
-                        }
-                        SgrControl::ResetBgColor => {
-                            self.cursor_state.sgr_state.bg_color = ansi::Color::DefaultBg;
-                        }
-                        SgrControl::Unimplemented(_) => {
-                            // noop
-                        }
-                    }
-                }
-            }
-            ignored => info!("ignoring ansii token: {ignored:?}"),
-        };
-    }
-
-    fn cursor_position_to_buf_pos(&self, (r, c): &(usize, usize)) -> usize {
-        let start = self
-            .cells
-            .len()
-            .saturating_sub(self.num_rows * self.num_cols);
-        let offset = r * self.num_cols + c;
-        start + offset
-    }
-
-    fn move_cursor(&mut self, new_row: usize, new_col: usize) {
-        assert!(new_col < self.num_cols);
-        self.cursor_state.pending_wrap = false;
-
-        // new position is within bounds
-        if new_row < self.num_rows {
-            self.cursor_state.position = (new_row, new_col);
-            return;
-        }
-
-        // if we can't grow the buffer, create room at the end by shifting everything up
-        let num_new_lines = new_row - self.num_rows + 1;
-        if self.cells.len() >= self.max_rows_scrollback * self.num_cols {
-            let _ = self.cells.drain(0..num_new_lines * self.num_cols);
-            let _ = self.text_format.drain(0..num_new_lines * self.num_cols);
-        }
-
-        // we can grow to accomodate
-        let new_len = self.cells.len() + num_new_lines * self.num_cols;
-        self.cells.resize(new_len, Self::FILL_CHAR);
-        self.text_format.resize(new_len, SgrState::default());
-        self.cursor_state.position = (self.num_rows - 1, new_col);
-    }
-
-    fn move_cursor_relative(&mut self, dr: isize, dc: isize) {
-        let (r, c) = self.cursor_state.position;
-        let mut new_row = ((r as isize) + dr) as usize;
-        let mut new_col = ((c as isize) + dc) as usize;
-        new_row += new_col / self.num_cols;
-        new_col %= self.num_cols;
-        self.move_cursor(new_row, new_col)
-    }
-
-    fn update_cursor_cell(&mut self, new_ch: char) {
-        let cur_idx = self.cursor_position_to_buf_pos(&self.cursor_state.position);
-        self.cells[cur_idx] = new_ch;
-        self.text_format[cur_idx] = self.cursor_state.sgr_state;
-    }
-
-    fn lines<'a>(
-        &'a self,
-        visible_rows: Range<usize>,
-    ) -> impl Iterator<Item = (&'a [char], &'a [SgrState])> + 'a {
-        // let start = self.cursor_position_to_buf_pos(&(0, 0));
-        // let end = start + (self.num_rows * self.num_cols);
-        self.cells
-            .chunks_exact(self.num_cols)
-            .zip(self.text_format.chunks_exact(self.num_cols))
-            .skip(visible_rows.start)
-            .take(visible_rows.len())
-    }
-
-    fn num_current_rows(&self) -> usize {
-        self.cells.len() / self.num_cols
-        // self.num_rows
-    }
-
-    fn first_visible_line_no(&self) -> usize {
-        self.cursor_position_to_buf_pos(&(0, 0)) / self.num_cols
-    }
-
-    fn clear_screen(&mut self) {
-        let visible_start = self.cursor_position_to_buf_pos(&(0, 0));
-        let visible_end = self.cursor_position_to_buf_pos(&(self.num_rows - 1, self.num_cols - 1));
-        self.cells[visible_start..visible_end].fill(Self::FILL_CHAR);
-        self.text_format[visible_start..visible_end].fill(SgrState::default());
-    }
-
-    fn clear_including_scrollback(&mut self) {
-        *self = Self::new(self.num_rows, self.num_cols, self.max_rows_scrollback);
-    }
-
-    fn save_cursor_state(&mut self) {
-        self.saved_cursor_state = Some(self.cursor_state);
-    }
-
-    fn restore_cursor_state(&mut self) {
-        if let Some(saved_state) = self.saved_cursor_state.take() {
-            self.cursor_state = saved_state;
-        }
-    }
 }
 
 #[derive(Debug, Clone, Copy, PartialEq, Eq)]
@@ -1231,5 +925,4 @@
             italic: false,
         }
     }
->>>>>>> 8902d2aa
 }